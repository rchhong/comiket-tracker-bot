--- conflicted
+++ resolved
@@ -48,24 +48,14 @@
             spreadsheetId=spreadsheet_id, range=range,
             valueInputOption="USER_ENTERED", body=body).execute()
 
-<<<<<<< HEAD
         print(f"{result.get('updatedCells')} cells updated.")
         return result
-=======
-        if not values:
-            print('No data found.')
-            return {}
->>>>>>> a8436ceb
 
     except HttpError as err:
         print(err)
 
-<<<<<<< HEAD
 
 def read_from_spreadsheet(spreadsheet_id: str, range: str):
-=======
-async def add_new_doujin(url_to_index, url, title, circle_name, author_name, genre, is_r18, price_in_yen, price_in_usd_formatted):
->>>>>>> a8436ceb
     creds = None
     # The file token.json stores the user's access and refresh tokens, and is
     # created automatically when the authorization flow completes for the first
@@ -88,29 +78,13 @@
         service = build('sheets', 'v4', credentials=creds)
 
         # Call the Sheets API
-<<<<<<< HEAD
         sheet = service.spreadsheets()
         result = sheet.values().get(spreadsheetId=spreadsheet_id,
                                     range=range).execute()
         values = result.get('values', [])
-=======
-        values = [
-            [
-                url, title, f"{circle_name} ({author_name})", genre, is_r18, price_in_yen, price_in_usd_formatted
-            ],
-        ]
-        body = {
-            'values': values
-        }
-
-        index_of_new_doujin = len(url_to_index) + 1
-        range_for_new_doujin = f"A{index_of_new_doujin + 1}:G{index_of_new_doujin + 1}"
-        result = service.spreadsheets().values().update(
-            spreadsheetId=SPREADSHEET_ID, range=range_for_new_doujin,
-            valueInputOption="USER_ENTERED", body=body).execute()
->>>>>>> a8436ceb
 
         if not values:
+            print('No data found.')
             return []
 
         return values
